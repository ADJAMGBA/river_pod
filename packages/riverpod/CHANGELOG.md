--- conflicted
+++ resolved
@@ -1,4 +1,3 @@
-<<<<<<< HEAD
 # Unreleased (major)
 
 - `ProviderContainer.listen(didChange: )` is now called immediately after
@@ -46,7 +45,6 @@
   observer.mayHaveChanged(first);
   observer.mayHaveChanged(second);
   ```
-=======
 # 0.12.1
 
 - Fixed an remaining memory leak related to StreamProvider (see also https://github.com/rrousselGit/river_pod/issues/193)
@@ -60,7 +58,6 @@
 
 - Fixed a bug where providers (usually ScopedProviders) did not dispose correctly
   (see also https://github.com/rrousselGit/river_pod/issues/154).
->>>>>>> da7d0aac
 
 # 0.11.0
 
