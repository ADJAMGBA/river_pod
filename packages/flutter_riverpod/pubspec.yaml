--- conflicted
+++ resolved
@@ -2,11 +2,7 @@
 description: >
   A simple way to access state from anywhere in your application
   while robust and testable.
-<<<<<<< HEAD
-version: 0.10.1
-=======
 version: 0.11.1
->>>>>>> 455b41ca
 homepage: https://riverpod.dev
 repository: https://github.com/rrousselGit/river_pod
 
@@ -18,11 +14,7 @@
   flutter:
     sdk: flutter
   collection: ^1.14.12
-<<<<<<< HEAD
-  riverpod: ^0.10.0
-=======
   riverpod: ^0.11.0
->>>>>>> 455b41ca
   state_notifier: ">= 0.5.0 <1.0.0"
   meta: ^1.1.8
 
