name: flutter_riverpod
description: >
  A simple way to access state from anywhere in your application
  while robust and testable.
version: 0.12.1
homepage: https://riverpod.dev
repository: https://github.com/rrousselGit/river_pod

environment:
  sdk: ">=2.8.0 <3.0.0"
  flutter: ">= 1.17.0"

dependencies:
  collection: ^1.14.12
  flutter:
    sdk: flutter
  meta: ^1.1.8
  riverpod: ^0.12.1
  state_notifier: ">= 0.5.0 <1.0.0"

dev_dependencies:
  flutter_test:
    sdk: flutter
<<<<<<< HEAD

dependency_overrides:
  riverpod:
    path: ../../packages/riverpod
=======
  mockito: ^4.1.0
>>>>>>> da7d0aac
<|MERGE_RESOLUTION|>--- conflicted
+++ resolved
@@ -21,11 +21,4 @@
 dev_dependencies:
   flutter_test:
     sdk: flutter
-<<<<<<< HEAD
-
-dependency_overrides:
-  riverpod:
-    path: ../../packages/riverpod
-=======
-  mockito: ^4.1.0
->>>>>>> da7d0aac
+  mockito: ^4.1.0