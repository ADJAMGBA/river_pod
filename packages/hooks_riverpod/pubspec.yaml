name: hooks_riverpod
description: >
  A simple way to access state from anywhere in your application
  while robust and testable.
<<<<<<< HEAD
version: 0.10.1
=======
version: 0.11.1
>>>>>>> 455b41ca
homepage: https://riverpod.dev
repository: https://github.com/rrousselGit/river_pod

environment:
  sdk: ">=2.8.0 <3.0.0"

dependencies:
<<<<<<< HEAD
  flutter_riverpod: ^0.10.1
  riverpod: ^0.10.0
=======
  flutter_riverpod: ^0.11.1
  riverpod: ^0.11.0
>>>>>>> 455b41ca
  flutter:
    sdk: flutter
  flutter_hooks: ">=0.11.0 <2.0.0"
  collection: ^1.14.12
  state_notifier: ">= 0.5.0 <1.0.0"

dev_dependencies:
  mockito: ^4.1.0
  flutter_test:
    sdk: flutter

dependency_overrides:
  flutter_riverpod:
    path: ../../packages/flutter_riverpod
  riverpod:
    path: ../../packages/riverpod<|MERGE_RESOLUTION|>--- conflicted
+++ resolved
@@ -2,11 +2,7 @@
 description: >
   A simple way to access state from anywhere in your application
   while robust and testable.
-<<<<<<< HEAD
-version: 0.10.1
-=======
 version: 0.11.1
->>>>>>> 455b41ca
 homepage: https://riverpod.dev
 repository: https://github.com/rrousselGit/river_pod
 
@@ -14,13 +10,8 @@
   sdk: ">=2.8.0 <3.0.0"
 
 dependencies:
-<<<<<<< HEAD
-  flutter_riverpod: ^0.10.1
-  riverpod: ^0.10.0
-=======
   flutter_riverpod: ^0.11.1
   riverpod: ^0.11.0
->>>>>>> 455b41ca
   flutter:
     sdk: flutter
   flutter_hooks: ">=0.11.0 <2.0.0"
