--- conflicted
+++ resolved
@@ -10,29 +10,16 @@
   sdk: ">=2.8.0 <3.0.0"
 
 dependencies:
-<<<<<<< HEAD
   meta: ">=1.1.8 <2.0.0"
   collection: ">=1.14.12 <2.0.0"
   freezed_annotation: ">=0.11.0 <1.0.0"
-=======
-  collection: ">=1.14.12 <2.0.0"
-  freezed_annotation: ">=0.11.0 <1.0.0"
-  meta: ">=1.1.8 <2.0.0"
->>>>>>> da7d0aac
   state_notifier: ">= 0.5.0 <1.0.0"
 
 dev_dependencies:
   build_runner: ^1.10.4
   freezed: ">=0.12.3 <0.13.0"
   mockito: ^4.1.0
-<<<<<<< HEAD
-  test: ^1.14.2
+  test: ^1.15.4
   freezed: ">=0.11.0 <1.0.0"
   build_runner: ^1.8.1
-  trotter: ^1.2.0
-  test_coverage: ^0.4.1
-=======
-  test: ^1.15.4
-  test_coverage: ^0.4.3
-  trotter: ^1.2.0
->>>>>>> da7d0aac
+  trotter: ^1.2.0