name: riverpod
description: >
  A simple way to access state from anywhere in your application
  while robust and testable.
<<<<<<< HEAD
version: 0.10.0
=======
version: 0.11.0
>>>>>>> 455b41ca
homepage: https://riverpod.dev
repository: https://github.com/rrousselGit/river_pod

environment:
  sdk: ">=2.8.0 <3.0.0"

dependencies:
<<<<<<< HEAD
  meta: ">=1.1.8 <2.0.0"
  collection: ">=1.14.12 <2.0.0"
  freezed_annotation: ">=0.11.0 <1.0.0"
=======
  meta: ^1.1.8
  collection: ^1.14.12
  freezed_annotation: '>=0.11.0 <1.0.0'
>>>>>>> 455b41ca
  state_notifier: ">= 0.5.0 <1.0.0"

dev_dependencies:
  mockito: ^4.1.0
  test: ^1.14.2
<<<<<<< HEAD
  freezed: ">=0.11.0 <1.0.00"
=======
  freezed: ^0.12.1
>>>>>>> 455b41ca
  build_runner: ^1.8.1
  trotter: ^1.2.0
  test_coverage: ^0.4.1<|MERGE_RESOLUTION|>--- conflicted
+++ resolved
@@ -2,11 +2,7 @@
 description: >
   A simple way to access state from anywhere in your application
   while robust and testable.
-<<<<<<< HEAD
-version: 0.10.0
-=======
 version: 0.11.0
->>>>>>> 455b41ca
 homepage: https://riverpod.dev
 repository: https://github.com/rrousselGit/river_pod
 
@@ -14,25 +10,15 @@
   sdk: ">=2.8.0 <3.0.0"
 
 dependencies:
-<<<<<<< HEAD
   meta: ">=1.1.8 <2.0.0"
   collection: ">=1.14.12 <2.0.0"
   freezed_annotation: ">=0.11.0 <1.0.0"
-=======
-  meta: ^1.1.8
-  collection: ^1.14.12
-  freezed_annotation: '>=0.11.0 <1.0.0'
->>>>>>> 455b41ca
   state_notifier: ">= 0.5.0 <1.0.0"
 
 dev_dependencies:
   mockito: ^4.1.0
   test: ^1.14.2
-<<<<<<< HEAD
-  freezed: ">=0.11.0 <1.0.00"
-=======
-  freezed: ^0.12.1
->>>>>>> 455b41ca
+  freezed: ">=0.11.0 <1.0.0"
   build_runner: ^1.8.1
   trotter: ^1.2.0
   test_coverage: ^0.4.1